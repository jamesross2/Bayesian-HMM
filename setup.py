import setuptools

setuptools.setup(
<<<<<<< HEAD
    name='bayesian_hmm',
    version='0.0.0a0',
    license='MIT',
    packages=setuptools.find_packages(exclude=['tests']),
    author='James Ross',
    author_email='jamespatross@gmail.com',
    description='A non-parametric Bayesian approach to Hidden Markov Models',
    long_description=open('README.md').read(),
    long_description_content_type='text/markdown',
    url='https://github.com/jamesross2/Bayesian-HMM',
    classifiers=[
        'Programming Language :: Python :: 3',
        'License :: OSI Approved :: MIT License',
        'Operating System :: OS Independent'],
    install_requires=[
        'scipy',
        'numpy',
        'pandas',
        'terminaltables',
        'tqdm',
        'sympy'
    ],
    test_suite='py.test',
    tests_require=['pytest'])
=======
    name="bayesian_hmm",
    version="0.0.0a0",
    license="MIT",
    packages=setuptools.find_packages(exclude=["tests"]),
    author="James Ross",
    author_email="jamespatross@gmail.com",
    description="A non-parametric Bayesian approach to Hidden Markov Models",
    long_description=open("README.md").read(),
    long_description_content_type="text/markdown",
    url="https://github.com/jamesross2/Bayesian-HMM",
    classifiers=[
        "Programming Language :: Python :: 3",
        "License :: OSI Approved :: MIT License",
        "Operating System :: OS Independent",
    ],
    install_requires=["scipy", "numpy", "pandas", "terminaltables", "tqdm", "sympy"],
    test_suite="py.test",
    tests_require=["pytest", "black"],
)
>>>>>>> 6a2494d3
<|MERGE_RESOLUTION|>--- conflicted
+++ resolved
@@ -1,32 +1,6 @@
 import setuptools
 
 setuptools.setup(
-<<<<<<< HEAD
-    name='bayesian_hmm',
-    version='0.0.0a0',
-    license='MIT',
-    packages=setuptools.find_packages(exclude=['tests']),
-    author='James Ross',
-    author_email='jamespatross@gmail.com',
-    description='A non-parametric Bayesian approach to Hidden Markov Models',
-    long_description=open('README.md').read(),
-    long_description_content_type='text/markdown',
-    url='https://github.com/jamesross2/Bayesian-HMM',
-    classifiers=[
-        'Programming Language :: Python :: 3',
-        'License :: OSI Approved :: MIT License',
-        'Operating System :: OS Independent'],
-    install_requires=[
-        'scipy',
-        'numpy',
-        'pandas',
-        'terminaltables',
-        'tqdm',
-        'sympy'
-    ],
-    test_suite='py.test',
-    tests_require=['pytest'])
-=======
     name="bayesian_hmm",
     version="0.0.0a0",
     license="MIT",
@@ -45,5 +19,4 @@
     install_requires=["scipy", "numpy", "pandas", "terminaltables", "tqdm", "sympy"],
     test_suite="py.test",
     tests_require=["pytest", "black"],
-)
->>>>>>> 6a2494d3
+)