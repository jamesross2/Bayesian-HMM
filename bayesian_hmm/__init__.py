<<<<<<< HEAD
from .npbhmm import Chain, HierarchicalDirichletProcessHiddenMarkovModel

print('bayesian_hmm is in beta testing, may change at any time, and has no guarantee of accuracy')
=======
from .hdphmm import Chain, HDPHMM
import warnings

warnings.warn(
    "bayesian_hmm is in beta testing, may change at any time, and has no guarantee of accuracy"
)
>>>>>>> 6a2494d3
<|MERGE_RESOLUTION|>--- conflicted
+++ resolved
@@ -1,12 +1,6 @@
-<<<<<<< HEAD
-from .npbhmm import Chain, HierarchicalDirichletProcessHiddenMarkovModel
-
-print('bayesian_hmm is in beta testing, may change at any time, and has no guarantee of accuracy')
-=======
 from .hdphmm import Chain, HDPHMM
 import warnings
 
 warnings.warn(
     "bayesian_hmm is in beta testing, may change at any time, and has no guarantee of accuracy"
-)
->>>>>>> 6a2494d3
+)